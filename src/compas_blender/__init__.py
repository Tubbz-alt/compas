--- conflicted
+++ resolved
@@ -31,10 +31,4 @@
 from .ui import __all__ as e
 from .utilities import __all__ as f
 
-<<<<<<< HEAD
-__version__ = '0.2.7'
-
-__all__ = a + b + c + d + e + ['__version__']
-=======
-__all__ = a + b + c + d + e + f
->>>>>>> ab935635
+__all__ = a + b + c + d + e + f