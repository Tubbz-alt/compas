--- conflicted
+++ resolved
@@ -1117,19 +1117,5 @@
 
 if __name__ == "__main__":
 
-<<<<<<< HEAD
-    import os
-    import compas
-
-    from compas.datastructures import Mesh
-
-    mesh = Mesh.from_json(os.path.join(compas.TEMP, 'm11.json'))
-
-    xyz = mesh.vertices_attributes('xyz')
-    xyz = [[0.0, 0.0, 0.0], [1.0, 0.0, 0.0], [1.0, 1.0, 0.0], [0.0, 1.0, 0.0], [3.0, 1.0, 0.5]]
-
-    print(is_coplanar(xyz))
-=======
     import doctest
-    doctest.testmod(globs=globals())
->>>>>>> b0ead8c4
+    doctest.testmod(globs=globals())