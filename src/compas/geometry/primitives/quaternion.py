import math

from compas.geometry import quaternion_multiply
from compas.geometry import quaternion_conjugate
from compas.geometry import quaternion_unitize
from compas.geometry import quaternion_canonize
from compas.geometry import quaternion_norm
from compas.geometry import quaternion_is_unit


from compas.geometry.primitives import Primitive

__all__ = ['Quaternion']


class Quaternion(Primitive):
    r"""Creates a ``Quaternion`` object.

    Parameters
    ----------
    w : float
        The scalar (real) part of a quaternion.
    x, y, z : float
        Components of the vector (complex, imaginary) part of a quaternion.


    Examples
    --------
    >>> Q = Quaternion(1.0, 1.0, 1.0, 1.0).unitized()
    >>> R = Quaternion(0.0,-0.1, 0.2,-0.3).unitized()
    >>> P = R*Q
    >>> P.is_unit
    True

    Notes
    -----
    The default convention to represent a quaternion :math:`q` in this module is by four real values :math:`w`, :math:`x`, :math:`y`, :math:`z`.
    The first value :math:`w` is the scalar (real) part, and :math:`x`, :math:`y`, :math:`z` form the vector (complex, imaginary) part [1]_, so that:

    .. math::

        q = w + xi + yj + zk

    where :math:`i, j, k` are basis components with following multiplication rules [2]_:

    .. math::

        \begin{align}
        ii &= jj = kk = ijk = -1 \\
        ij &= k, \quad ji = -k \\
        jk &= i, \quad kj = -i \\
        ki &= j, \quad ik = -j
        \end{align}

    Quaternions are associative but not commutative.

    **Quaternion as rotation.**

    A rotation through an angle :math:`\theta` around an axis defined by a euclidean unit vector :math:`u = u_{x}i + u_{y}j + u_{z}k`
    can be represented as a quaternion:

    .. math::

        q = cos(\frac{\theta}{2}) + sin(\frac{\theta}{2}) [u_{x}i + u_{y}j + u_{z}k]

    i.e.:

    .. math::

        \begin{align}
        w = cos(\frac{\theta}{2})
        x = sin(\frac{\theta}{2}) u_{x}
        y = sin(\frac{\theta}{2}) u_{y}
        z = sin(\frac{\theta}{2}) u_{z}

    For a quaternion to represent a rotation or orientation, it must be unit-length.
    A quaternion representing a rotation :math:`p` resulting from applying a rotation :math:`r` to a rotation :math:`q`, i.e.:
    :math:`p = rq`,
    is also unit-length.

    References
    ----------
    .. [1] http://mathworld.wolfram.com/Quaternion.html
    .. [2] http://mathworld.wolfram.com/HamiltonsRules.html
    .. [3] https://github.com/matthew-brett/transforms3d/blob/master/transforms3d/quaternions.py

    """

    def __init__(self, w, x, y, z):
        self.w = float(w)
        self.x = float(x)
        self.y = float(y)
        self.z = float(z)

    def __iter__(self):
        return iter(self.wxyz)

    def __repr__(self):
<<<<<<< HEAD
        return 'Quaternion({:.{prec}f}, {:.{prec}f}, {:.{prec}f}, {:.{prec}f})'.format(self.w, self.x, self.y, self.z, prec=6)
=======
        return 'Quaternion({:.{prec}f}, {:.{prec}f}, {:.{prec}f}, {:.{prec}f})'.format(* self, prec=6)
>>>>>>> 5d83a081

    def __mul__(self, other):
        """Multiply operator for two quaternions.

        Parameters
        ----------
        other
            A Quaternion object.

        Returns
        -------
        Quaternion
            The product P = R * Q of this quaternion (R) multiplied by other quaternion (Q).

        Examples
        --------
        >>> Q = Quaternion(1.0, 1.0, 1.0, 1.0).unitized()
        >>> R = Quaternion(0.0,-0.1, 0.2,-0.3).unitized()
        >>> P = R*Q
        >>> P.is_unit
        True

        Notes
        -----
        Multiplication of two quaternions R*Q can be interpreted as applying rotation R to an orientation Q,
        provided that both R and Q are unit-length.
        The result is also unit-length.
        Multiplication of quaternions is not commutative!
        """

        p = quaternion_multiply(list(self), list(other))
        return Quaternion(*p)

    @classmethod
    def from_frame(cls, frame):
        """Creates a ``Quaternion`` object from a ``Frame`` object.

        Parameters
        ----------
        frame : :obj:`Frame`

        Returns
        -------
        :obj:`Quaternion`
            The new constructed ``Quaternion`` object.

        Example
        -------
        >>> from compas.geometry import Frame
        >>> q = [1., -2., 3., -4.]
        >>> F = Frame.from_quaternion(q)
        >>> Q = Quaternion.from_frame(F)
        >>> allclose(list(Q.canonized()), quaternion_canonize(quaternion_unitize(q)))
        True
        """

        w, x, y, z = frame.quaternion
        return cls(w, x, y, z)

    @property
    def wxyz(self):
        """list of float : Quaternion as a list of float in the "wxyz" convention.
        """
        return [self.w, self.x, self.y, self.z]

    @property
    def xyzw(self):
        """list of float : Quaternion as a list of float in the "xyzw" convention.
        """
        return [self.x, self.y, self.z, self.w]

    @property
    def norm(self):
        """float : The length (euclidean norm) of the quaternion.
        """
        return quaternion_norm(self)

    @property
    def is_unit(self):
        """bool : ``True`` if the quaternion is unit-length or ``False`` if otherwise.
        """
        return quaternion_is_unit(self)

    def unitize(self):
        """Scales the quaternion to make it unit-length.
        """
        qu = quaternion_unitize(self)
        self.w, self.x, self.y, self.z = qu

    def unitized(self):
        """Returns a :obj:`Quaternion` with a unit-length.
        """
        qu = quaternion_unitize(self)
        return Quaternion(*qu)

    def canonize(self):
        """Makes the quaternion canonic.
        """
        qc = quaternion_canonize(self)
        self.w, self.x, self.y, self.z = qc

    def canonized(self):
        """Returns a :obj:`Quaternion` in a canonic form.
        """
        qc = quaternion_canonize(self)
        return Quaternion(*qc)

    def conjugate(self):
        """Conjugate the quaternion.
        """
        qc = quaternion_conjugate(self)
        self.w, self.x, self.y, self.z = qc

    def conjugated(self):
        """Returns a conjugate :obj:`Quaternion`.
        """
        qc = quaternion_conjugate(self)
        return Quaternion(*qc)

    # ==========================================================================
    # access
    # ==========================================================================

    def __getitem__(self, key):
        if key == 0:
            return self.w
        if key == 1:
            return self.x
        if key == 2:
            return self.y
        if key == 3:
            return self.z
        raise KeyError

    def __setitem__(self, key, value):
        if key == 0:
            self.w = value
            return
        if key == 1:
            self.x = value
            return
        if key == 2:
            self.y = value
        if key == 3:
            self.z = value
        raise KeyError

    # ==========================================================================
    # comparison
    # ==========================================================================

    def __eq__(self, other, tol=1e-05):
        for v1, v2 in zip(self, other):
            if math.fabs(v1 - v2) > tol:
                return False
        return True


# ==============================================================================
# Main
# ==============================================================================

if __name__ == "__main__":
    from compas.geometry import allclose
    import doctest
    doctest.testmod(globs=globals())<|MERGE_RESOLUTION|>--- conflicted
+++ resolved
@@ -96,11 +96,7 @@
         return iter(self.wxyz)
 
     def __repr__(self):
-<<<<<<< HEAD
         return 'Quaternion({:.{prec}f}, {:.{prec}f}, {:.{prec}f}, {:.{prec}f})'.format(self.w, self.x, self.y, self.z, prec=6)
-=======
-        return 'Quaternion({:.{prec}f}, {:.{prec}f}, {:.{prec}f}, {:.{prec}f})'.format(* self, prec=6)
->>>>>>> 5d83a081
 
     def __mul__(self, other):
         """Multiply operator for two quaternions.
