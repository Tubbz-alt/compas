--- conflicted
+++ resolved
@@ -11,11 +11,8 @@
 from .geometry import Color
 from .geometry import Material
 from .geometry import Texture
-<<<<<<< HEAD
 from .joint import Joint
-=======
 from .resource_resolvers import DefaultMeshResolver
->>>>>>> 3ee517d2
 
 __all__ = ['Robot']
 
@@ -233,7 +230,6 @@
         """
         self.root.create(urdf_importer, meshcls)
 
-<<<<<<< HEAD
     def update(self, names, positions, collision=False):
         """Updates the joints and link geometries.
 
@@ -284,10 +280,6 @@
         joints = self.get_configurable_joints()
         return joints[0].parent.link
 
-    @property
-    def frames(self):
-        """Returns the frames of links that have a visual node.
-=======
     def load_geometry(self, *resource_resolvers, **kwargs):
         """Load external geometry resources, such as meshes.
 
@@ -329,9 +321,9 @@
                 if shape.geometry:
                     yield shape.geometry
 
-    def get_frames(self):
-        """Get the frames of links that have a visual node.
->>>>>>> 3ee517d2
+    @property
+    def frames(self):
+        """Returns the frames of links that have a visual node.
 
         Returns:
             list: List of :class:`compas.geometry.Frame` of all links with a visual representation.
