--- conflicted
+++ resolved
@@ -7,21 +7,14 @@
 
 import compas
 
-<<<<<<< HEAD
-if compas.IPY:
-    from urllib import addinfourl as ResponseType
-    from compas.files.xml_cli import CLRXMLTreeParser as DefaultXMLTreeParser
-    from compas.files.xml_cli import prettify_string
-    from compas.files.xml_cli import attach_namespaces
-=======
-if not compas.is_ironpython():
+if not compas.IPY:
     if sys.version_info[0] >= 3 and sys.version_info[1] >= 8:
         from ._xml import xml_cpython as xml_impl
     else:
         from ._xml import xml_pre_38 as xml_impl
->>>>>>> 2e5d5dc6
 else:
     from ._xml import xml_cli as xml_impl
+
 
 __all__ = [
     'prettify_string',
