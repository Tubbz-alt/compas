# Changelog

All notable changes to this project will be documented in this file.

The format is based on [Keep a Changelog](https://keepachangelog.com/en/1.0.0/),
and this project adheres to [Semantic Versioning](https://semver.org/spec/v2.0.0.html).

## Unreleased

### Added

### Changed

### Removed

- `mixing.py` from `compas.utilities`
- `singleton.py` from `compas.utilities`
- `xscript.py` from `compas.utilities`

- `xfunc.py` from `compas_rhino.utilities`


## [0.5.1] 2019-03-25

### Added

### Changed

- Fix `XFunc` and `RPC` environment activation.
- Fix exception on Rhino Mac.
- Fix missing import on `compas_rhino.geometry`.
<<<<<<< HEAD
- Fix 'mesh_weld' and 'meshes_join_and_weld' against consecutive duplicates in face vertices.
=======
- Fix `compas.geometry.offset_polygon`.
- Fix installation for Rhino, related to implicit import of `matplotlib`.
>>>>>>> e97e9bd7

### Removed

## [0.5.0] 2019-03-15

### Added

- Add `Circle` and `Sphere` primitives to `compas.geometry`.
- Add functions to `Plane` and `Box` primitives.
- Add functions to `compas_rhino` curve: `length` and `is_closed`.
- Add functions to `compas_rhino` surface: `kinks`, `closest_point`, `closest_point_on_boundaries`, and functions for mapping/remapping between XYZ and UV(0) spaces based on surface's parametrization (`point_xyz_to_uv`, `point_uv_to_xyz`, `line_uv_to_xyz`, `polyline_uv_to_xyz`, `mesh_uv_to_xyz`)
- Add `is_scalable` to `compas.robots.Joint`.

### Changed

- Fix exception in `Plane.transform`.
- Fix installer to remove old symlinks.
- Fix RPC proxy server.

## [0.4.22] 2019-03-05

### Added

- Add pretty print option to JSON formatter.
- Add remeshing based on `triangle`.
- Add compatibility with ETO forms to `compas_rhino` edge modifiers.

## [0.4.21] 2019-03-04

### Changed

- Fix import in `compas_rhino` vertex modifiers.

## [0.4.20] 2019-03-04

### Removed

- Remove `download_image_from_remote` utility function.

## [0.4.12] 2019-03-04

### Changed

- Small fixes on Rhino forms support.

## [0.4.11] 2019-03-03

### Added

- New function to join network edges into polylines: `network_polylines`.
- New mesh functions: `mesh_offset`, `mesh_thicken`, `mesh_weld` and `meshes_join_and_weld`.
- New mesh functions: `face_skewness`, `face_aspect_ratio`, `face_curvature` and `vertex_curvature`.
- New functions to get disconnected elements of  `Mesh`: `mesh_disconnected_vertices`, `mesh_disconnected_faces`, `mesh_explode`.
- New functions to get disconnected elements of  `Network`: `network_disconnected_vertices`, `network_disconnected_edges`, `network_explode`.
- Add statistics utility functions: `average`, `variance`, `standard_deviation`.
- Add `binomial_coefficient` function.
- Add option to create `Network` and `Mesh` from dictionaries of vertices and faces.
- Add `face_adjacency_vertices` to `Mesh`
- Add optional prefix to the rhino name attribute processor
- Add `mesh_move_vertices` to `compas_rhino`.
- Add support for relative mesh references in URDF.

### Changed

- Fix mesh centroid and mesh normal calculation.
- Refactor of drawing functions in `compas_blender`.
- Fix material creation in `compas_blender`.
- New default for subdivision: `catmullclark`.

## [0.4.9] 2019-02-10

### Added

- New class methods for `Polyhedron`: `from_platonicsolid` and `from_vertices_and_faces`.
- Constrained and conforming Delaunay triangulations based on Triangle.
- Predicate-based filtering of vertices and edges.

### Changed

- Fix exception in `angle_vectors_signed` if vectors aligned
- Fix exception in `Polyline.point`
- Update Rhino installation merging Win32 and Mac implementations and defaulting the bootstrapper to the active python even if no CONDA environment is active during install.

### Removed

- Bound mesh operations.

## [0.4.8] 2019-01-28

### Added

- Curve tangent at parameter.
- Box shape.
- Numpy-based mesh transformations.
- Option to share axes among plotters.<|MERGE_RESOLUTION|>--- conflicted
+++ resolved
@@ -29,12 +29,9 @@
 - Fix `XFunc` and `RPC` environment activation.
 - Fix exception on Rhino Mac.
 - Fix missing import on `compas_rhino.geometry`.
-<<<<<<< HEAD
-- Fix 'mesh_weld' and 'meshes_join_and_weld' against consecutive duplicates in face vertices.
-=======
 - Fix `compas.geometry.offset_polygon`.
 - Fix installation for Rhino, related to implicit import of `matplotlib`.
->>>>>>> e97e9bd7
+- Fix 'mesh_weld' and 'meshes_join_and_weld' against consecutive duplicates in face vertices.
 
 ### Removed
 
